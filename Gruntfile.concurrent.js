/**!
 *
 * Copyright (c) 2015-2016 Cisco Systems, Inc. See LICENSE file.
 */


module.exports = function gruntConfig(grunt) {
  require(`load-grunt-tasks`)(grunt);
  require(`time-grunt`)(grunt);
  grunt.loadTasks(`tasks`);

  const PACKAGES = grunt.file.expand({
    cwd: `packages`
  }, [
      // note: packages are ordered on approximate flakiness of their respective
      // test suites
<<<<<<< HEAD
      'example-phone',
      'ciscospark',
      'plugin-phone',
      'http-core',
      'spark-core',
      'plugin-wdm',
      'plugin-mercury',
      'plugin-locus',
      'generator-ciscospark',
      'common',
      'helper-html',
      'jsdoctrinetest',
      '*',
      '!test-helper*',
      '!bin*',
      '!xunit-with-logs',
      'test-helper-mock-web-socket',
      'test-helper-mock-socket'
=======
    `example-phone`,
    `ciscospark`,
    `plugin-phone`,
    `http-core`,
    `spark-core`,
    `plugin-wdm`,
    `plugin-mercury`,
    `plugin-locus`,
    `generator-ciscospark`,
    `common`,
    `helper-html`,
    `jsdoctrinetest`,
    `*`,
    `!example*`,
    `!test-helper*`,
    `!bin*`,
    `!xunit-with-logs`,
    `test-helper-mock-web-socket`,
    `test-helper-mock-socket`
>>>>>>> caf53423
  ]);

  const config = {
    concurrent: {
      build: {
        tasks: [],
        options: {
          logConcurrentOutput: true
        }
      },
      test: {
        tasks: [],
        options: {
          // Run sequentially for now - port management is hard
          limit: 1,
          logConcurrentOutput: true
        }
      }
    },

    clean: {
      reports: {
        src: [
          `./reports`
        ]
      }
    },

    documentation: {
      options: {
        private: false
      },
      html: {
        src: [
          `./packages/ciscospark/src/index.js`,
          `./packages/plugin-phone/src/index.js`
        ],
        options: {
          destination: `./docs/api/`,
          format: `html`,
          github: true,
          theme: `./docs/_theme`
        }
      }
    },

    env: {
      default: {
        src: `.env.default.json`
      },
      secrets: {
        src: `.env`
      }
    },

    eslint: {
      all: [
<<<<<<< HEAD
        './packages/*/src/**/*.js',
        './packages/*/test/**/*.js',
        '!./packages/*/test/**/*.es6.js',
        './packages/*/*.js',
        '!./packages/*/browsers.processed.js'
=======
        `./packages/*/src/**/*.js`,
        `./packages/*/test/**/*.js`,
        `./packages/*/*.js`
      ],
      options: {
        format: process.env.XUNIT ? `checkstyle` : `stylish`,
        outputFile: process.env.XUNIT && `reports/style/eslint-concurrent.xml`
      }
    },

    fileExists: {
      checkstylexml: [
        `./reports/style/eslint-concurrent.xml`,
        `./reports/style/eslint-legacy.xml`
>>>>>>> caf53423
      ]
    },

    stylelint: {
      options: {
        configFile: `.stylelintrc`,
        format: `css`
      },
      src: [
        `./packages/*/src/**/*.css`
      ]
    },

    'gh-pages': {
      options: {
        base: `docs`
      },
      docs: {
        src: [`**`]
      },
      ghc: {
        src: [`**`],
        options: {
          repo: `git@github.com:ciscospark/spark-js-sdk.git`
        }
      }
    },

    makeReport2: {
      all: {
        files: [{
          cwd: `./reports/coverage-final/`,
          expand: true,
          src: `**/*.json`
        }],
        options: {
          reporters: {
            cobertura: {
              file: `./reports/cobertura-coverage.xml`
            },
            json: {
              file: `./reports/coverage.json`
            },
            html: {},
            'text-summary': {}
          }
        }
      }
    },

    'package-json': {
      package: {
        options: {
          overrides(packageName) {
            return {
              license: `MIT`,
              repository: `https://github.com/ciscospark/spark-js-sdk/tree/master/packages/${packageName}`,
              engines: {
                node: `>=4`
              }
            };
          }
        }
      }
    },

    shell: {}
  };

  if (process.env.COVERAGE && (process.env.JENKINS || process.env.CI)) {
    delete config.makeReport2.all.options.reporters.html;
  }

  PACKAGES.forEach((packageName) => {
    const shellBuildKey = `build_${packageName}`;
    const buildKey = `build:${packageName}`;
    const shellTestKey = `test_${packageName}`;
    const testKey = `test:${packageName}`;

    config.shell[shellBuildKey] = {
      command: `PACKAGE=${packageName} grunt --gruntfile Gruntfile.package.js --no-color build`
    };
    grunt.registerTask(buildKey, `shell:${shellBuildKey}`);
    config.concurrent.build.tasks.push(buildKey);

    config.shell[shellTestKey] = {
      command: `PACKAGE=${packageName} grunt --gruntfile Gruntfile.package.js --no-color test`
    };
    grunt.registerTask(testKey, `shell:${shellTestKey}`);
    config.concurrent.test.tasks.push(testKey);
  });

  grunt.registerTask(`test`, [
    `clean:reports`,
    `eslint`,
    `concurrent:test`,
    p(process.env.COVERAGE) && `makeReport2`
  ].filter((key) => typeof key === `string`));

  /**
   * Helper function which converts environment strings into
   * undefined/true/false
   * @param {string} env
   * @returns {boolean|undefined}
   * @private
   */
  function p(env) {
    if (typeof env === `undefined` || env === `undefined` || env === ``) {
      return undefined;
    }
    if (env.toLowerCase() === `true`) {
      return true;
    }
    if (env.toLowerCase() === `false`) {
      return false;
    }
    throw new Error(`p(): \`env\`"${env}" is not a recognized string`);
  }

  grunt.registerTask(`build`, [
    `package-json`,
    `concurrent:build`
  ]);

  grunt.registerTask(`build:docs`, [
    `documentation`
  ]);

  grunt.registerTask(`publish:docs`, [
    `gh-pages:ghc`
  ]);

  grunt.initConfig(config);
  grunt.task.run([
    `env:default`,
    `env:secrets`
  ]);

  grunt.registerTask(`default`, []);
};<|MERGE_RESOLUTION|>--- conflicted
+++ resolved
@@ -14,26 +14,6 @@
   }, [
       // note: packages are ordered on approximate flakiness of their respective
       // test suites
-<<<<<<< HEAD
-      'example-phone',
-      'ciscospark',
-      'plugin-phone',
-      'http-core',
-      'spark-core',
-      'plugin-wdm',
-      'plugin-mercury',
-      'plugin-locus',
-      'generator-ciscospark',
-      'common',
-      'helper-html',
-      'jsdoctrinetest',
-      '*',
-      '!test-helper*',
-      '!bin*',
-      '!xunit-with-logs',
-      'test-helper-mock-web-socket',
-      'test-helper-mock-socket'
-=======
     `example-phone`,
     `ciscospark`,
     `plugin-phone`,
@@ -53,7 +33,6 @@
     `!xunit-with-logs`,
     `test-helper-mock-web-socket`,
     `test-helper-mock-socket`
->>>>>>> caf53423
   ]);
 
   const config = {
@@ -111,16 +90,10 @@
 
     eslint: {
       all: [
-<<<<<<< HEAD
-        './packages/*/src/**/*.js',
-        './packages/*/test/**/*.js',
-        '!./packages/*/test/**/*.es6.js',
-        './packages/*/*.js',
-        '!./packages/*/browsers.processed.js'
-=======
         `./packages/*/src/**/*.js`,
         `./packages/*/test/**/*.js`,
-        `./packages/*/*.js`
+        `./packages/*/*.js`,
+        `!./packages/*/browsers.processed.js`
       ],
       options: {
         format: process.env.XUNIT ? `checkstyle` : `stylish`,
@@ -132,7 +105,6 @@
       checkstylexml: [
         `./reports/style/eslint-concurrent.xml`,
         `./reports/style/eslint-legacy.xml`
->>>>>>> caf53423
       ]
     },
 
@@ -203,7 +175,7 @@
   };
 
   if (process.env.COVERAGE && (process.env.JENKINS || process.env.CI)) {
-    delete config.makeReport2.all.options.reporters.html;
+    Reflect.deleteProperty(config.makeReport2.all.options.reporters, `html`);
   }
 
   PACKAGES.forEach((packageName) => {
