import React, {PropTypes} from 'react';
import classNames from 'classnames';
import ActivityItem from '../activity-item';

import {formatDate} from '../../utils/date';

export default function ActivityList(props) {
  let lastActorId, lastVerb;
  const {avatars, flags} = props;
  const activities = props.activities
    .map((activity) => {
      const additional = lastActorId === activity.actor.id && lastVerb === activity.verb;
      lastActorId = activity.actor.id;
      lastVerb = activity.verb;
      const isFlagged = flags && flags.some((flag) => flag.activityUrl === activity.url);
      return (
        <ActivityItem
<<<<<<< HEAD
          avatarUrl={avatars[activity.actor.id]}
          content={activity.object.displayName}
=======
          activity={activity.object}
>>>>>>> 5fc39b23
          id={activity.id}
          isAdditional={additional}
          isFlagged={isFlagged}
          isSelf={props.currentUserId === activity.actor.id}
          key={activity.id}
          name={activity.actor.displayName}
          onActivityDelete={props.onActivityDelete}
          onActivityFlag={props.onActivityFlag}
          timestamp={formatDate(activity.published)}
          verb={activity.verb}
        />
      );
    });

  return (
    <div className={classNames(`activity-list`)}>
      {activities}
    </div>
  );
}

ActivityList.propTypes = {
  activities: PropTypes.array,
  avatars: PropTypes.object.isRequired,
  currentUserId: PropTypes.string,
  flags: PropTypes.array,
  onActivityDelete: PropTypes.func.isRequired,
  onActivityFlag: PropTypes.func.isRequired
};<|MERGE_RESOLUTION|>--- conflicted
+++ resolved
@@ -15,12 +15,8 @@
       const isFlagged = flags && flags.some((flag) => flag.activityUrl === activity.url);
       return (
         <ActivityItem
-<<<<<<< HEAD
+          activity={activity.object}
           avatarUrl={avatars[activity.actor.id]}
-          content={activity.object.displayName}
-=======
-          activity={activity.object}
->>>>>>> 5fc39b23
           id={activity.id}
           isAdditional={additional}
           isFlagged={isFlagged}
