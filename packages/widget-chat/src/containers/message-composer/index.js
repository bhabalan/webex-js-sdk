import React, {Component, PropTypes} from 'react';
import {connect} from 'react-redux';
import {bindActionCreators} from 'redux';
import classNames from 'classnames';

import {
  createActivity,
  submitActivity,
  updateActivityText
} from '../../actions/activity';
import FileUploader from '../file-uploader';
import TextArea from '../../components/textarea';


import styles from './styles.css';

export class MessageComposer extends Component {
  constructor(props) {
    super(props);
    this.handleChange = this.handleChange.bind(this);
    this.handleKeyDown = this.handleKeyDown.bind(this);
    this.handleSubmit = this.handleSubmit.bind(this);
  }

  componentWillReceiveProps(nextProps) {
    if (!nextProps.activity.get(`activity`)) {
      const props = this.props;
      props.createActivity(props.conversation, ``, props.conversation.participants[0]);
    }
  }

  shouldComponentUpdate(nextProps) {
    const props = this.props;
    return props.activity !== nextProps.activity;
  }

  handleChange(e) {
    const props = this.props;
    props.updateActivityText(e.target.value);
  }

  handleKeyDown(e) {
    if (e.keyCode === 13 && !e.shiftKey && !e.altKey && !e.ctrlKey && !e.metaKey) {
      this.handleSubmit();
      e.preventDefault();
    }
  }

  handleSubmit() {
    const props = this.props;
    const {
      activity,
      conversation,
      spark
    } = props;
    const {onSubmit} = this.props;
    props.submitActivity(conversation, activity.get(`activity`), spark);
    if (onSubmit) {
      onSubmit();
    }
  }

  render() {
    let text;
    const props = this.props;
    if (props.activity && props.activity.getIn([`activity`, `object`])) {
      text = props.activity.getIn([`activity`, `object`, `displayName`]);
    }
    const {placeholder} = this.props;

    return (
      <div className={classNames(`message-composer`, styles.messageComposer)}>
        <FileUploader onSubmit={this.handleSubmit} />
        <div className={classNames(`textarea-container`)}>
          <TextArea
            onChange={this.handleChange}
            onKeyDown={this.handleKeyDown}
            onSubmit={this.handleSubmit}
            placeholder={placeholder}
            rows={1}
            textAreaClassName={styles.textarea}
            value={text}
          />
        </div>
      </div>
    );
  }
}

MessageComposer.propTypes = {
  onSubmit: PropTypes.func,
  placeholder: PropTypes.string
};

function mapStateToProps(state, ownProps) {
  return {
<<<<<<< HEAD
    activity: state.activity.activity,
=======
    activity: state.activity,
>>>>>>> cccd7814
    spark: ownProps.spark,
    conversation: state.conversation
  };
}

export default connect(
  mapStateToProps,
  (dispatch) => bindActionCreators({
    createActivity,
    submitActivity,
    updateActivityText
  }, dispatch)
)(MessageComposer);<|MERGE_RESOLUTION|>--- conflicted
+++ resolved
@@ -94,11 +94,7 @@
 
 function mapStateToProps(state, ownProps) {
   return {
-<<<<<<< HEAD
-    activity: state.activity.activity,
-=======
     activity: state.activity,
->>>>>>> cccd7814
     spark: ownProps.spark,
     conversation: state.conversation
   };
