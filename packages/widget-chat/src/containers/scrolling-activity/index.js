--- conflicted
+++ resolved
@@ -10,15 +10,8 @@
 
 function ScrollingActivity(props) {
   const {
-<<<<<<< HEAD
+    isLoadingHistoryUp,
     isTyping
-=======
-    activities,
-    currentUserId,
-    isLoadingHistoryUp,
-    isTyping,
-    onActivityDelete
->>>>>>> bd18b0fb
   } = props;
   let spinnerUp, typingIndicator;
   if (isTyping) {
@@ -33,16 +26,8 @@
 
   return (
     <div>
-<<<<<<< HEAD
+      {spinnerUp}
       <ActivityList {...props} />
-=======
-      {spinnerUp}
-      <ActivityList
-        activities={activities}
-        currentUserId={currentUserId}
-        onActivityDelete={onActivityDelete}
-      />
->>>>>>> bd18b0fb
       <div className={classNames(`indicators`, styles.indicators)}>
         {typingIndicator}
       </div>
@@ -53,11 +38,8 @@
 ScrollingActivity.propTypes = {
   activities: PropTypes.array,
   currentUserId: PropTypes.string,
-<<<<<<< HEAD
   flags: PropTypes.array,
-=======
   isLoadingHistoryUp: PropTypes.bool,
->>>>>>> bd18b0fb
   isTyping: PropTypes.bool,
   onActivityDelete: PropTypes.func.isRequired,
   onActivityFlag: PropTypes.func.isRequired
