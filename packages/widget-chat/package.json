--- conflicted
+++ resolved
@@ -31,16 +31,6 @@
   },
   "devDependencies": {
     "@ciscospark/helper-html": "^0.7.0",
-<<<<<<< HEAD
-    "@ciscospark/http-core": "^0.7.10",
-    "@ciscospark/plugin-avatar": "^0.7.10",
-    "@ciscospark/plugin-conversation": "^0.7.10",
-    "@ciscospark/plugin-flag": "^0.7.10",
-    "@ciscospark/spark-core": "^0.7.10",
-    "@ciscospark/storage-adapter-local-storage": "^0.7.10",
-    "@ciscospark/test-helper-file": "^0.7.0",
-    "@ciscospark/test-helper-server": "^0.7.10",
-=======
     "@ciscospark/http-core": "^0.7.12",
     "@ciscospark/plugin-avatar": "^0.7.12",
     "@ciscospark/plugin-conversation": "^0.7.12",
@@ -49,7 +39,6 @@
     "@ciscospark/storage-adapter-local-storage": "^0.7.12",
     "@ciscospark/test-helper-file": "^0.7.0",
     "@ciscospark/test-helper-server": "^0.7.12",
->>>>>>> f7e6089f
     "@kadira/storybook": "^2.5.2",
     "babel-core": "^6.7.7",
     "babel-eslint": "^6.0.0-beta.5",
