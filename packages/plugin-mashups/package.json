--- conflicted
+++ resolved
@@ -1,10 +1,6 @@
 {
   "name": "@ciscospark/plugin-mashups",
-<<<<<<< HEAD
-  "version": "0.7.0",
-=======
   "version": "0.7.3",
->>>>>>> ae4b619a
   "description": "",
   "license": "MIT",
   "author": "arun <arungane@cisco.com>",
@@ -13,11 +9,7 @@
   "repository": "https://github.com/ciscospark/spark-js-sdk/tree/master/packages/plugin-mashups",
   "dependencies": {
     "@ciscospark/common": "^0.7.0",
-<<<<<<< HEAD
-    "@ciscospark/spark-core": "^0.7.0",
-=======
     "@ciscospark/spark-core": "^0.7.3",
->>>>>>> ae4b619a
     "babel-runtime": "^6.3.19",
     "lodash": "^4.5.1"
   },
@@ -28,13 +20,8 @@
     "@ciscospark/test-helper-test-users": "^0.7.0",
     "@ciscospark/test-helper-mock-spark": "^0.7.0",
     "@ciscospark/xunit-with-logs": "^0.7.0",
-<<<<<<< HEAD
-    "@ciscospark/plugin-wdm": "^0.7.0",
-    "@ciscospark/plugin-conversation": "^0.7.0",
-=======
     "@ciscospark/plugin-wdm": "^0.7.3",
     "@ciscospark/plugin-conversation": "^0.7.3",
->>>>>>> ae4b619a
     "babel-eslint": "^6.1.2",
     "babel-plugin-lodash": "2.1.0",
     "babel-polyfill": "^6.3.14",
