{
  "name": "@ciscospark/spark-core",
  "version": "0.7.30",
  "description": "Plugin handling for Cisco Spark",
  "license": "MIT",
  "author": "Ian W. Remmel <iremmel@cisco.com>",
  "main": "dist/index.js",
  "devMain": "src/index.js",
  "repository": "https://github.com/ciscospark/spark-js-sdk/tree/master/packages/spark-core",
  "dependencies": {
    "@ciscospark/common": "^0.7.30",
    "@ciscospark/http-core": "^0.7.30",
    "ampersand-events": "^2.0.0",
    "ampersand-state": "^5.0.0",
    "babel-runtime": "^6.3.19",
    "envify": "^3.4.0",
    "extend-error": "git://github.com/ianwremmel/extend-error.git",
<<<<<<< HEAD
    "lodash": "^4.5.1",
    "string": "^3.3.3",
=======
    "lodash": "^4.13.1",
>>>>>>> bf98550c
    "uuid": "^2.0.1"
  },
  "devDependencies": {
    "@ciscospark/storage-adapter-spec": "^0.7.30",
    "@ciscospark/test-helper-appid": "^0.7.30",
    "@ciscospark/test-helper-automation": "^0.7.30",
    "@ciscospark/test-helper-chai": "^0.7.30",
    "@ciscospark/test-helper-make-local-url": "^0.7.0",
    "@ciscospark/test-helper-mock-spark": "^0.7.30",
    "@ciscospark/test-helper-retry": "^0.7.0",
    "@ciscospark/test-helper-sinon": "^0.7.0",
    "@ciscospark/test-helper-test-users": "^0.7.0",
    "@ciscospark/xunit-with-logs": "^0.7.30",
    "babel-eslint": "^6.1.2",
    "babel-plugin-lodash": "^3.2.11",
    "babel-polyfill": "^6.3.14",
    "babel-register": "^6.4.3",
    "eslint": "^3.5.0",
    "eslint-plugin-mocha": "^4.5.1",
    "lolex": "^1.5.1"
  },
  "engines": {
    "node": ">=4"
  },
  "browser": {
    "./src/plugins/credentials/credentials/node.js": "./src/plugins/credentials/credentials/browser.js",
    "./dist/plugins/credentials/credentials/node.js": "./dist/plugins/credentials/credentials/browser.js"
  },
  "browserify": {
    "transform": [
      "envify"
    ]
  }
}<|MERGE_RESOLUTION|>--- conflicted
+++ resolved
@@ -15,12 +15,8 @@
     "babel-runtime": "^6.3.19",
     "envify": "^3.4.0",
     "extend-error": "git://github.com/ianwremmel/extend-error.git",
-<<<<<<< HEAD
-    "lodash": "^4.5.1",
+    "lodash": "^4.13.1",
     "string": "^3.3.3",
-=======
-    "lodash": "^4.13.1",
->>>>>>> bf98550c
     "uuid": "^2.0.1"
   },
   "devDependencies": {
