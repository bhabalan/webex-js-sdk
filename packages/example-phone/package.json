{
  "name": "@ciscospark/example-phone",
<<<<<<< HEAD
  "version": "0.7.0",
=======
  "version": "0.7.3",
>>>>>>> ae4b619a
  "description": "",
  "license": "MIT",
  "author": "Ian W. Remmel <iremmel@cisco.com>",
  "main": "src/scripts/main.js",
  "repository": "https://github.com/ciscospark/spark-js-sdk/tree/master/packages/example-phone",
  "scripts": {
    "start": "webpack-dev-server --history-api-fallback --hot --inline --port 8000 --colors"
  },
  "dependencies": {
<<<<<<< HEAD
    "ciscospark": "^0.7.0",
=======
    "ciscospark": "^0.7.3",
>>>>>>> ae4b619a
    "babel-runtime": "^6.3.19",
    "extract-text-webpack-plugin": "^1.0.1",
    "lodash": "^4.5.1",
    "react": "^15.0.2",
    "react-bootstrap": "^0.29.5",
    "react-dom": "^15.0.2",
    "react-redux": "^4.4.5",
    "react-router": "^2.5.1",
    "react-router-bootstrap": "^0.23.0",
    "react-router-redux": "^4.0.4",
    "redux": "^3.5.2",
    "redux-actions": "^0.10.0",
    "redux-logger": "^2.6.1",
    "redux-thunk": "^2.0.1"
  },
  "devDependencies": {
<<<<<<< HEAD
    "@ciscospark/http-core": "^0.7.0",
    "@ciscospark/spark-core": "^0.7.0",
=======
    "@ciscospark/http-core": "^0.7.3",
    "@ciscospark/spark-core": "^0.7.3",
>>>>>>> ae4b619a
    "@ciscospark/test-helper-automation": "^0.7.0",
    "@ciscospark/test-helper-test-users": "^0.7.0",
    "@ciscospark/xunit-with-logs": "^0.7.0",
    "babel-core": "^6.7.7",
    "babel-eslint": "^6.1.2",
    "babel-plugin-lodash": "2.1.0",
    "babel-polyfill": "^6.3.14",
    "babel-preset-es2015": "^6.6.0",
    "babel-preset-react": "^6.5.0",
    "babel-preset-stage-1": "^6.5.0",
    "babel-register": "^6.4.3",
    "css-loader": "^0.23.1",
    "dotenv": "^2.0.0",
    "eslint": "^3.5.0",
    "eslint-plugin-mocha": "^4.5.1",
    "eslint-plugin-react": "^6.1.2",
    "html-webpack-plugin": "^2.22.0",
    "inline-environment-variables-webpack-plugin": "0.0.2",
    "require-dir": "^0.3.0",
    "style-loader": "^0.13.1"
  },
  "engines": {
    "node": ">=4"
  },
  "private": true
}<|MERGE_RESOLUTION|>--- conflicted
+++ resolved
@@ -1,10 +1,6 @@
 {
   "name": "@ciscospark/example-phone",
-<<<<<<< HEAD
-  "version": "0.7.0",
-=======
   "version": "0.7.3",
->>>>>>> ae4b619a
   "description": "",
   "license": "MIT",
   "author": "Ian W. Remmel <iremmel@cisco.com>",
@@ -14,11 +10,7 @@
     "start": "webpack-dev-server --history-api-fallback --hot --inline --port 8000 --colors"
   },
   "dependencies": {
-<<<<<<< HEAD
-    "ciscospark": "^0.7.0",
-=======
     "ciscospark": "^0.7.3",
->>>>>>> ae4b619a
     "babel-runtime": "^6.3.19",
     "extract-text-webpack-plugin": "^1.0.1",
     "lodash": "^4.5.1",
@@ -35,13 +27,8 @@
     "redux-thunk": "^2.0.1"
   },
   "devDependencies": {
-<<<<<<< HEAD
-    "@ciscospark/http-core": "^0.7.0",
-    "@ciscospark/spark-core": "^0.7.0",
-=======
     "@ciscospark/http-core": "^0.7.3",
     "@ciscospark/spark-core": "^0.7.3",
->>>>>>> ae4b619a
     "@ciscospark/test-helper-automation": "^0.7.0",
     "@ciscospark/test-helper-test-users": "^0.7.0",
     "@ciscospark/xunit-with-logs": "^0.7.0",
