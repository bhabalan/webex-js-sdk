--- conflicted
+++ resolved
@@ -5,24 +5,14 @@
     <meta charset="utf8"/>
   </head>
   <body>
-<<<<<<< HEAD
-    <main
-      class="spark-message-meet"
-      data-toggle="spark-message-meet"
-      data-display-auth="true"
-      data-access-token="<%= process.env.CISCOSPARK_ACCESS_TOKEN %>"
-      data-to-person-email="<%= process.env.TO_PERSON_EMAIL %>"
-      id="spark-message-meet"
-    />
-=======
     <div style="width: 500px; height: 500px;">
       <main
         class="spark-message-meet"
         data-toggle="spark-message-meet"
         data-access-token="<%= process.env.CISCOSPARK_ACCESS_TOKEN %>"
         data-to-person-email="<%= process.env.TO_PERSON_EMAIL %>"
+        id="spark-message-meet"
       />
     </div>
->>>>>>> bf98550c
   </body>
 </html>