/**!
 *
 * Copyright (c) 2015-2016 Cisco Systems, Inc. See LICENSE file.
 */

/* eslint-disable */

'use strict';

var path = require('path');

module.exports = function configGrunt(grunt) {
  grunt.config('shell',
    {
      options: {
        execOptions: {
          cwd: __dirname
        }
      },
      build: {
<<<<<<< HEAD
        debug: false,
        progress: false,
        devtool: 'source-map',
        plugins: webpackConfig.plugins.concat(
          new webpack.DefinePlugin({
            'process.env': {
              NODE_ENV: JSON.stringify("production")
            }
          }),
          new webpack.optimize.OccurenceOrderPlugin(),
          new webpack.optimize.UglifyJsPlugin({
            sourceMap: true,
            compress: {
              warnings: false
            }
          })
        )
      },
      buildDemo: {
        debug: false,
        entry: './demo/app.js',
        output: {
          filename: 'bundle.js',
          path: path.resolve(__dirname, 'dist', 'demo'),
          sourceMapFilename: '[file].map'
        },
        progress: false,
        devtool: 'source-map',
        plugins: webpackConfig.plugins.concat(
          new webpack.DefinePlugin({
            'process.env': {
              NODE_ENV: JSON.stringify("production")
            }
          }),
          new webpack.optimize.OccurenceOrderPlugin(),
          new webpack.optimize.UglifyJsPlugin({
            sourceMap: true,
            compress: {
              warnings: false
            }
          })
        )
=======
        command: 'npm run build'
>>>>>>> bf98550c
      }
    });
  grunt.config('webpack-dev-server',
    {
      options: {
        host: '0.0.0.0',
        hot: true,
        keepalive: true,
        progress: true,
        watch: true,
        port: parseInt(process.env.PORT || 8000),
        webpack: require('./webpack/webpack.dev')
      },
<<<<<<< HEAD
      start: {
        keepAlive: true,
        webpack: {
          devtool: 'eval-source-map',
          debug: true
        }
      },
      demo: {
        keepAlive: true,
          webpack: {
            devtool: 'eval-source-map',
            debug: true,
            entry: './demo/app.js'
          }
      }
=======
      start: {}
>>>>>>> bf98550c
    });

  grunt.registerTask('build', [
    'clean:dist',
    'shell:build'
  ]);

  grunt.registerTask('build-demo', [
    'clean:dist',
    'webpack:buildDemo'
  ]);

  grunt.registerTask('test', ['jest']);
  grunt.registerTask('test-clean', ['clean:snapshots', 'jest']);
<<<<<<< HEAD
  grunt.registerTask('start', ['webpack-dev-server:start']);
  grunt.registerTask('start-demo', ['webpack-dev-server:demo']);
  grunt.registerTask('default', ['start']);
=======
  grunt.registerTask('serve', ['webpack-dev-server:start']);
  grunt.registerTask('default', ['serve']);
>>>>>>> bf98550c
};<|MERGE_RESOLUTION|>--- conflicted
+++ resolved
@@ -18,52 +18,7 @@
         }
       },
       build: {
-<<<<<<< HEAD
-        debug: false,
-        progress: false,
-        devtool: 'source-map',
-        plugins: webpackConfig.plugins.concat(
-          new webpack.DefinePlugin({
-            'process.env': {
-              NODE_ENV: JSON.stringify("production")
-            }
-          }),
-          new webpack.optimize.OccurenceOrderPlugin(),
-          new webpack.optimize.UglifyJsPlugin({
-            sourceMap: true,
-            compress: {
-              warnings: false
-            }
-          })
-        )
-      },
-      buildDemo: {
-        debug: false,
-        entry: './demo/app.js',
-        output: {
-          filename: 'bundle.js',
-          path: path.resolve(__dirname, 'dist', 'demo'),
-          sourceMapFilename: '[file].map'
-        },
-        progress: false,
-        devtool: 'source-map',
-        plugins: webpackConfig.plugins.concat(
-          new webpack.DefinePlugin({
-            'process.env': {
-              NODE_ENV: JSON.stringify("production")
-            }
-          }),
-          new webpack.optimize.OccurenceOrderPlugin(),
-          new webpack.optimize.UglifyJsPlugin({
-            sourceMap: true,
-            compress: {
-              warnings: false
-            }
-          })
-        )
-=======
         command: 'npm run build'
->>>>>>> bf98550c
       }
     });
   grunt.config('webpack-dev-server',
@@ -77,25 +32,13 @@
         port: parseInt(process.env.PORT || 8000),
         webpack: require('./webpack/webpack.dev')
       },
-<<<<<<< HEAD
-      start: {
-        keepAlive: true,
-        webpack: {
-          devtool: 'eval-source-map',
-          debug: true
-        }
-      },
+      start: {},
       demo: {
         keepAlive: true,
           webpack: {
-            devtool: 'eval-source-map',
-            debug: true,
             entry: './demo/app.js'
           }
       }
-=======
-      start: {}
->>>>>>> bf98550c
     });
 
   grunt.registerTask('build', [
@@ -110,12 +53,7 @@
 
   grunt.registerTask('test', ['jest']);
   grunt.registerTask('test-clean', ['clean:snapshots', 'jest']);
-<<<<<<< HEAD
-  grunt.registerTask('start', ['webpack-dev-server:start']);
-  grunt.registerTask('start-demo', ['webpack-dev-server:demo']);
-  grunt.registerTask('default', ['start']);
-=======
   grunt.registerTask('serve', ['webpack-dev-server:start']);
+  grunt.registerTask('serve-demo', ['webpack-dev-server:demo']);
   grunt.registerTask('default', ['serve']);
->>>>>>> bf98550c
 };