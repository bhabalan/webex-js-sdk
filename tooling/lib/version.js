--- conflicted
+++ resolved
@@ -108,10 +108,6 @@
   }
 
   // reminder, can't destructure updated because it's a circular dependency
-<<<<<<< HEAD
-  const packages = Array.from(all ? await list() : await updated.updated({dependents: true}))
-    .filter((p) => ![`docs`, `tooling`].includes(p));
-=======
 
   // First, get all the packages we should update
   let packages = Array.from(all ? await list() : await updated.updated({dependents: true}));
@@ -124,7 +120,6 @@
   }
   // now, filter out the things that aren't really packages
   packages = packages.filter((p) => ![`docs`, `legacy`, `tooling`].includes(p));
->>>>>>> 8da90ae0
 
   if (packages.length === 0) {
     // eslint-disable-next-line no-console
